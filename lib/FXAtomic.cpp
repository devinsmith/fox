--- conflicted
+++ resolved
@@ -265,12 +265,8 @@
 // Atomically add v to variable at ptr, and return its old contents
 FXlong atomicAdd(volatile FXlong* ptr,FXlong v){
 #if defined(WIN32) && (_MSC_VER >= 1800)
-<<<<<<< HEAD
-  return InterlockedAdd64(ptr,v);
-=======
   _InterlockedExchangeAdd64(ptr,v);
   return *ptr;
->>>>>>> 17b7da86
 #elif defined(HAVE_BUILTIN_ATOMIC)
   return __atomic_fetch_add(ptr,v,__ATOMIC_SEQ_CST);
 #elif defined(HAVE_BUILTIN_SYNC)
@@ -429,12 +425,8 @@
 // Atomically add v to variable at ptr, and return its old contents
 FXulong atomicAdd(volatile FXulong* ptr,FXulong v){
 #if defined(WIN32) && (_MSC_VER >= 1800)
-<<<<<<< HEAD
-  return InterlockedAdd64(reinterpret_cast<volatile FXlong*>(ptr),v);
-=======
   _InterlockedExchangeAdd64(reinterpret_cast<volatile FXlong*>(ptr),v);
   return *ptr;
->>>>>>> 17b7da86
 #elif defined(HAVE_BUILTIN_ATOMIC)
   return __atomic_fetch_add(ptr,v,__ATOMIC_SEQ_CST);
 #elif defined(HAVE_BUILTIN_SYNC)
