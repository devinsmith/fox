--- conflicted
+++ resolved
@@ -1194,11 +1194,7 @@
 
 # Win32 specifics
 if (WIN32)
-<<<<<<< HEAD
-  list(APPEND LIBRARIES winmm imm32 wsock32 gdi32)
-=======
-  list(APPEND LIBRARIES msimg32 winmm imm32 wsock32)
->>>>>>> 17b7da86
+  list(APPEND LIBRARIES msimg32 winmm imm32 wsock32 gdi32)
 endif()
 
 if(MSVC)
